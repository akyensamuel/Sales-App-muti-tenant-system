# Sales Management System

A comprehensive Django-based multi-tenant sales management system with complete data isolation, advanced sales tracking, and integrated accounting features. Built for businesses requiring secure multi-organization support.

## 🚀 Key Features

### 🏢 **Multi-Tenancy & Organization Management**
- **Complete Data Isolation**: Separate PostgreSQL databases per tenant
- **Subdomain-Based Access**: `tenant.domain.com` routing with middleware
- **Supabase Integration**: Main database for tenant configurations
- **Production-Ready**: Supports unlimited tenants with independent scaling

### 🔐 **User Management & Security**
- **Role-Based Access Control**:
  - **Admin**: Full system access, user management, settings
  - **Managers**: Sales oversight, reporting, invoice management
  - **Cashiers**: Sales entry, basic operations
- **Secure Authentication**: Django built-in with custom middleware
- **Group-Based Permissions**: Dynamic navigation and feature access

### 📊 **Sales Management**
- **Advanced Sales Entry**:
  - Multi-item invoice creation with AJAX
  - Real-time stock validation and price calculation
  - Customer management with contact tracking
  - Automatic inventory updates
  - Local storage auto-save for data protection

- **Smart Product Management**:
  - Autocomplete product search
  - Live stock level display
  - Bulk product operations
  - Category-based organization

### 📋 **Invoice & Receipt System**
- **Professional Invoicing**:
  - Auto-generated invoice numbers
  - Detailed line items with calculations
  - Payment tracking (paid/unpaid/partial)
  - Invoice editing and cancellation
  - Stock restoration on cancellation

- **Print System**:
  - Thermal receipt printing
  - A4 invoice templates
  - Auto-print on sale completion
  - Print-optimized layouts

### 💰 **Accounting & Financial Management**
- **Comprehensive Financial Dashboard:**
  - Monthly revenue and expense tracking
  - Real-time profit & loss calculations
  - Outstanding invoice monitoring
  - Financial KPI cards with visual indicators
  - Quick access to all accounting functions

- **Expense Management:**
  - Detailed expense tracking with categories
  - Receipt file upload and storage
  - Vendor and payment method tracking
  - Recurring expense marking
  - Advanced filtering and search capabilities
  - Bulk expense operations

- **Financial Reporting:**
  - **Profit & Loss Reports:** Monthly and annual P&L statements
  - **Revenue Analysis:** 12-month revenue trends with charts
  - **Expense Breakdown:** Category-wise expense analysis
  - **Outstanding Invoices:** Payment status tracking and aging reports
  - **Tax Preparation:** Automated tax calculations and reporting

- **Audit Trail & Compliance:**
  - Complete audit log of all financial activities
  - User action tracking with timestamps
  - IP address logging for security
  - Comprehensive change history
  - Export capabilities for external auditing

### 📊 **Advanced Search & Filtering**
- **Multi-Parameter Search:**
  - Customer name search (partial matching)
  - Invoice number search
  - Date range filtering
  - OR-based search logic for flexible results
- **Real-time Search Results:**
  - Live filtering with visual feedback
  - Search criteria persistence
  - Results summary with statistics

### 📈 **Manager Dashboard**
- **Professional Interface:**
  - Modern card-based layout with gradient backgrounds
  - Sales summary cards (Total Sales, Invoice Count, Averages)
  - Real-time statistics and KPI tracking
  - Responsive design for all screen sizes

- **Comprehensive Reporting:**
  - Daily sales reports
  - Search result exports
  - Professional print layouts for business documentation
  - Date-specific report generation

### 🖨️ **Advanced Print Functionality**
- **Multiple Print Options:**
  - **Print Today:** Current day's invoices in professional format
  - **Print Search Results:** Export filtered results to print
  - **Print Specific Date:** Historical date report generation
  - **Individual Receipts:** Thermal printer-optimized receipts

- **Professional Report Format:**
  - Company header and branding
  - Detailed invoice breakdowns with items
  - Summary statistics and totals
  - Print-optimized A4 layouts
  - Auto-generated timestamps and user attribution

### 📦 **Inventory Management**
- **Real-Time Stock Tracking:**
  - Automatic stock deduction on sales
  - Stock restoration on invoice deletion
  - Low stock warnings during sales entry
  - Inventory level validation

- **Product Management (Admin):**
  - Add, edit, delete products
  - Price management
  - Stock level tracking
  - Product search and organization

### 💾 **Data Management**
- **Auto-Save Technology:**
  - Local storage backup during form entry
  - Form restoration on page reload
  - Data persistence across sessions
  - Loss prevention mechanisms

- **Audit Trail:**
  - Administrative action logging
  - User activity tracking
  - Stock movement history
  - Invoice modification logs

## 🎨 **User Interface Features**

### 🌓 **Modern Design**
- **Tailwind CSS Framework:** Clean, responsive, professional design
- **Dark Mode Support:** System-responsive dark/light theme switching
- **Mobile Responsive:** Optimized for desktop, tablet, and mobile devices
- **Intuitive Navigation:** Role-based menu system with clear visual hierarchy

### ⚡ **Enhanced User Experience**
- **Real-Time Feedback:** Visual indicators for form validation and user actions
- **Keyboard Shortcuts:** Enter key support for quick form submission
- **Loading States:** Progress indicators for better user experience
- **Error Handling:** Comprehensive error messages and validation feedback

## �️ **Technology Stack**

### **Backend Architecture**
- **Django 5.2**: Modern Python web framework with async support
- **PostgreSQL**: Primary database with Supabase cloud hosting
- **Multi-Database Routing**: Custom router for tenant database isolation
- **Django ORM**: Advanced query optimization and relationship management

### **Multi-Tenancy Infrastructure**
- **Supabase PostgreSQL**: Main database for tenant configurations
- **Database-per-Tenant**: Complete data isolation architecture  
- **Custom Middleware**: Subdomain routing and tenant detection
- **Dynamic Database Connections**: Runtime database switching

### **Frontend & UX**
- **Tailwind CSS**: Utility-first responsive design
- **Alpine.js**: Lightweight JavaScript framework
- **AJAX & Fetch API**: Asynchronous data operations
- **Local Storage**: Client-side data persistence and auto-save

### **Development & Deployment**
- **Environment Variables**: Secure configuration management
- **Django Management Commands**: Custom tenant management CLI
- **Git-based Workflow**: Version control with production exclusions
- **Render/Supabase Ready**: Cloud deployment configuration

### **Security & Performance**
- **Role-Based Access Control**: Django groups and permissions
- **CSRF Protection**: Built-in security middleware
- **Database Connection Pooling**: Optimized for multi-tenant workloads
- **Query Optimization**: Efficient database operations

## 🏗️ **Project Architecture**

### **Multi-Tenant Structure**
```
sales_management_project/
├── 🏢 tenants/                   # Multi-tenancy core
│   ├── models.py                 # Tenant configuration model
│   ├── middleware.py             # Subdomain routing
│   ├── db_router.py              # Database routing logic
│   └── management/commands/      # Tenant management CLI
│       ├── create_tenant.py      # Production tenant creation
│       ├── migrate_tenant.py     # Tenant-specific migrations
│       ├── force_migrate_tenant.py # Database reset utility
│       └── manual_setup_tenant.py  # Fallback setup command
├── 📱 sales_app/                 # Sales management module
│   ├── templates/sales_app/      # Sales interface templates
│   ├── static/sales_app/         # Frontend assets
│   ├── models.py                 # Sales data models
│   └── views.py                  # Sales business logic
├── 💰 accounting_app/            # Financial management
│   ├── templates/accounting_app/ # Accounting interfaces
│   ├── models.py                 # Financial data models
│   └── views.py                  # Accounting operations
├── � core/                      # Shared functionality
│   ├── templates/core/           # Base templates
│   └── static/core/              # Global assets
└── ⚙️ sales_management_project/  # Project configuration
    ├── settings.py               # Django settings with multi-DB
    ├── urls.py                   # URL routing
    └── wsgi.py                   # WSGI application
│   │   └── revenue_tracking.html   # Revenue analysis dashboard
│   ├── 🔧 models.py           # Financial models (Expense, ProfitLoss, etc.)
│   ├── 🎭 views.py            # Financial business logic
│   └── 🔗 urls.py             # Accounting URL patterns
├── 🎨 core/                   # Shared components and utilities
│   ├── 🧩 templatetags/       # Custom template filters and tags
│   └── 📋 templates/core/     # Base templates and navigation
├── ⚙️ sales_management_project/ # Project configuration
├── 🗄️ db.sqlite3             # Database file
├── 📦 requirements.txt        # Python dependencies
├── 🎨 tailwind.config.js      # Tailwind CSS configuration
└── 📖 README.md              # This documentation
```

### **Database Models**
- **Product:** Inventory items with pricing and stock levels
- **Invoice:** Main sales record with customer and payment info (enhanced with status tracking)
- **Sale:** Individual line items within invoices
- **AdminLog:** Audit trail for administrative actions
- **StockMovement:** Inventory change tracking
- **ExpenseCategory:** Categorization for business expenses
- **Expense:** Detailed expense records with receipts and vendor info
- **ProfitLossSnapshot:** Monthly financial performance snapshots
- **TaxSettings:** Configurable tax rates and calculations
- **AccountingAuditLog:** Comprehensive audit trail for financial operations

## 🏢 **Multi-Tenancy Support**

### **Organization Isolation**
- **Separate Databases:** Each organization gets its own PostgreSQL database for complete data isolation
- **Subdomain-Based Access:** Access via `org1.yourapp.com`, `org2.yourapp.com`, etc.
- **Independent User Management:** Users, roles, and permissions are organization-specific
- **Multi-Location Support:** Organizations can track performance across multiple locations

### **Tenant Management**
- **Automated Setup:** Create new organizations with a single command
- **Database Migrations:** Automatic schema setup for new tenants
- **Resource Limits:** Configurable user limits per organization
- **Admin Interface:** Centralized tenant management dashboard

### **Scalability**
- **Optimized for 10+ Organizations:** Designed to handle multiple tenants efficiently
- **Database Router:** Intelligent routing ensures data never crosses organizational boundaries
- **Performance Isolation:** Each organization's performance doesn't affect others

### **Tenant Commands**
```bash
# Create a new organization
python manage.py create_tenant "ABC Company" abc admin@abc.com

# List all tenants
python manage.py list_tenants

# Migrate all tenant databases
python manage.py migrate_tenants
```

## 🚀 **Installation & Setup**

### **Prerequisites**
- Python 3.8+ 
- Node.js 14+ (for Tailwind CSS)
- Git

### **Quick Start**
1. **Clone the Repository:**
   ```bash
   git clone https://github.com/akyensamuel/Sales-App.git
   cd Sales-App/sales_management_project
   ```

2. **Create Virtual Environment:**
   ```bash
   python -m venv virtual
   # On Windows:
   virtual\Scripts\activate
   # On macOS/Linux:
   source virtual/bin/activate
   ```

3. **Install Python Dependencies:**
   ```bash
   pip install -r requirements.txt
   ```

4. **Install Node.js Dependencies:**
   ```bash
   npm install
   ```

5. **Database Setup:**
   ```bash
   python manage.py migrate
   python manage.py createsuperuser
   ```

6. **Create User Groups:**
   ```bash
   python manage.py shell
   ```
   ```python
   from django.contrib.auth.models import Group
   Group.objects.create(name='Admin')
   Group.objects.create(name='Managers') 
   Group.objects.create(name='Cashiers')
   exit()
   ```

7. **Run Development Server:**
   ```bash
   python manage.py runserver
   ```

8. **Access the Application:**
   - Open browser to `http://127.0.0.1:8000/`
   - Login with superuser credentials
   - Access Django admin at `http://127.0.0.1:8000/admin/` to assign users to groups

## 👥 **User Management**

### **Setting Up User Roles:**
1. **Access Django Admin:** `/admin/`
2. **Create Users:** Add users in the Users section
3. **Assign Groups:** Add users to appropriate groups (Admin/Managers/Cashiers)
4. **Test Access:** Login as different users to verify permissions

### **Role Capabilities:**
| Feature | Admin | Manager | Cashier |
|---------|-------|---------|---------|
| Sales Entry | ✅ | ✅ | ✅ |
| Manager Dashboard | ✅ | ✅ | ❌ |
| Invoice Editing | ✅ | ✅ | ❌ |
| Invoice Deletion | ✅ | ✅ | ❌ |
| Print Reports | ✅ | ✅ | ❌ |
| Product Management | ✅ | ❌ | ❌ |
| User Management | ✅ | ❌ | ❌ |
| **Accounting Dashboard** | ✅ | ❌ | ❌ |
| **Expense Management** | ✅ | ❌ | ❌ |
| **Financial Reports** | ✅ | ❌ | ❌ |
| **P&L Analysis** | ✅ | ❌ | ❌ |
| **Revenue Tracking** | ✅ | ❌ | ❌ |
| **Audit Logs** | ✅ | ❌ | ❌ |
| Accounting Dashboard | ✅ | ❌ | ❌ |

## 🖨️ **Print Setup & Configuration**

### **Thermal Printer Setup:**
1. Configure receipt printer for 58mm or 80mm paper
2. Set printer to auto-cut after printing
3. Test with receipt_print template

### **A4 Business Reports:**
1. Use landscape orientation for better table layouts
2. Enable background graphics for professional appearance
3. Set margins to 0.5 inches for optimal content fit

## 🔧 **Configuration Options**

### **Environment Variables:**
Create a `.env` file in the project root:
```env
SECRET_KEY=your-secret-key-here
DEBUG=True
ALLOWED_HOSTS=localhost,127.0.0.1
DATABASE_URL=sqlite:///db.sqlite3
```

### **Production Deployment:**
- Set `DEBUG=False`
- Configure proper database (PostgreSQL recommended)
- Set up static file serving with WhiteNoise
- Use environment variables for sensitive settings
- Enable SSL/HTTPS for security

## 🎯 **Usage Guide**

### **Making a Sale:**
1. Navigate to Sales Entry
2. Enter customer information
3. Add products using the search feature
4. Verify stock availability
5. Calculate totals and enter payment
6. Choose "Save" or "Save and Print"

### **Managing Invoices:**
1. Access Manager Dashboard
2. Use search filters to find specific invoices
3. Click invoice rows for detailed views
4. Edit or delete as needed
5. Print reports for record-keeping

### **Generating Reports:**
1. Use date filters to select reporting period
2. Apply customer or invoice filters if needed
3. Click appropriate print button
4. Review report in new tab before printing

### **Using the Accounting Module:**
1. Access Accounting Dashboard (Admin only)
2. View financial overview and KPIs
3. Add expenses with categories and receipts
4. Generate P&L reports for any period
5. Track revenue trends and payment status
6. Monitor outstanding invoices

## 💰 **Accounting Module Guide**

### **Financial Dashboard:**
- **Overview Cards:** Monthly revenue, expenses, profit, and outstanding amounts
- **Quick Actions:** Direct access to expense creation and management
- **Recent Activity:** Latest expenses and financial transactions
- **Navigation:** Easy access to all accounting features

### **Expense Management:**
1. **Adding Expenses:**
   - Choose existing category or create new one
   - Enter amount, date, and description
   - Add vendor and payment method information
   - Include reference numbers and notes
   - Mark recurring expenses for tracking

2. **Expense Categories:**
   - Office Supplies, Travel & Transport, Marketing
   - Utilities, Professional Services, Equipment
   - Rent & Facilities, Insurance, Training
   - Customizable categories for specific business needs

3. **Filtering & Search:**
   - Filter by category, date range, payment method
   - Search descriptions, vendors, and notes
   - Export filtered results for analysis

### **Financial Reports:**
1. **Profit & Loss Reports:**
   - Monthly or annual P&L statements
   - Revenue vs. expense breakdowns
   - Profit margin calculations
   - Category-wise expense analysis
   - Printable professional format

2. **Revenue Analysis:**
   - 12-month revenue trend charts
   - Payment status overview
   - Outstanding invoice tracking
   - Collection aging reports

### **Audit & Compliance:**
- Complete audit trail of all financial activities
- User action logging with timestamps
- Change history tracking
- Export capabilities for external auditing
- IP address logging for security

## 🔍 **Search Features Guide**

The advanced search system supports multiple search strategies:

- **Customer Search:** Partial name matching (case-insensitive)
- **Invoice Search:** Partial invoice number matching
- **Date Filtering:** Single date or date range selection
- **Combined Search:** Multiple criteria with OR logic
- **Quick Filters:** Today's sales, specific date ranges

## 📊 **Reporting Features**

### **Available Reports:**
- **Daily Sales Report:** All invoices for a specific date
- **Search Results Report:** Filtered invoice data
- **Customer Reports:** Sales by customer (via search)
- **Period Reports:** Date range analysis

### **Report Contents:**
- Invoice summary with totals
- Detailed item breakdowns
- Payment status indicators
- Customer information
- Sales representative tracking
- Generation timestamps

## 🛠️ **Troubleshooting**

### **Common Issues:**
1. **Print not working:** Check popup blockers and printer connections
2. **Search not returning results:** Verify date formats and search criteria
3. **Stock validation errors:** Check product inventory levels
4. **Permission denied:** Verify user group assignments
5. **Auto-save not working:** Check browser local storage settings

### **Performance Tips:**
- Regular database cleanup of old invoices
- Optimize large product catalogs with pagination
- Use date filters for large datasets
- Clear browser cache if experiencing loading issues

## 🤝 **Contributing**

### **Development Workflow:**
1. Fork the repository
2. Create feature branch: `git checkout -b feature-name`
3. Make changes and test thoroughly
4. Commit with descriptive messages
5. Push and create pull request

### **Code Standards:**
- Follow Django best practices
- Use Tailwind CSS for styling
- Write descriptive comments
- Test all user roles and permissions
- Ensure responsive design compatibility

## 📝 **License**

MIT License - see LICENSE file for details

## 🚀 **Future Enhancements**

### **Sales & Inventory:**
- PDF export functionality
- Email invoice delivery
- Advanced inventory management
- Barcode scanning integration
- Multi-location support

### **Accounting & Finance:**
- Automated tax calculations and filing
- Bank integration for transaction import
- Advanced financial forecasting
- Budget planning and variance analysis
- Integration with accounting software (QuickBooks, Xero)
- Automated recurring expense handling
- Advanced financial dashboards with charts
- Cash flow analysis and projections

### **System & Integration:**
- Customer relationship management
- API development for integrations
- Advanced analytics and dashboards
- Multi-currency support
- Cloud deployment options

---

**Version:** 2.0.0  
**Last Updated:** August 2025  
<<<<<<< HEAD
**Maintainer:** Samuel Akyensah  
**Status:** Not quite Ready
=======
**Maintainer:** Akyen Samuel  
**Status:** Production Ready
>>>>>>> 1490ebb1
<|MERGE_RESOLUTION|>--- conflicted
+++ resolved
@@ -560,10 +560,5 @@
 
 **Version:** 2.0.0  
 **Last Updated:** August 2025  
-<<<<<<< HEAD
-**Maintainer:** Samuel Akyensah  
-**Status:** Not quite Ready
-=======
 **Maintainer:** Akyen Samuel  
-**Status:** Production Ready
->>>>>>> 1490ebb1
+**Status:** Not quite Ready